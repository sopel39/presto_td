/*
 * Licensed under the Apache License, Version 2.0 (the "License");
 * you may not use this file except in compliance with the License.
 * You may obtain a copy of the License at
 *
 *     http://www.apache.org/licenses/LICENSE-2.0
 *
 * Unless required by applicable law or agreed to in writing, software
 * distributed under the License is distributed on an "AS IS" BASIS,
 * WITHOUT WARRANTIES OR CONDITIONS OF ANY KIND, either express or implied.
 * See the License for the specific language governing permissions and
 * limitations under the License.
 */
package com.facebook.presto.spi;

<<<<<<< HEAD
import com.facebook.presto.spi.security.Identity;
=======
>>>>>>> 3bad4e66
import com.facebook.presto.spi.security.Privilege;
import io.airlift.slice.Slice;

import java.util.Collection;
import java.util.List;
import java.util.Map;
import java.util.Optional;
import java.util.OptionalLong;
import java.util.Set;

import static com.facebook.presto.spi.StandardErrorCode.INTERNAL_ERROR;
import static com.facebook.presto.spi.StandardErrorCode.NOT_SUPPORTED;
import static java.util.Collections.emptyList;
import static java.util.Collections.emptyMap;

@Deprecated
public interface ConnectorMetadata
{
    /**
     * Returns the schemas provided by this connector.
     */
    List<String> listSchemaNames(ConnectorSession session);

    /**
     * Returns a table handle for the specified table name, or null if the connector does not contain the table.
     */
    ConnectorTableHandle getTableHandle(ConnectorSession session, SchemaTableName tableName);

    /**
     * Return a list of table layouts that satisfy the given constraint.
     * <p>
     * For each layout, connectors must return an "unenforced constraint" representing the part of the constraint summary that isn't guaranteed by the layout.
     */
    default List<ConnectorTableLayoutResult> getTableLayouts(
            ConnectorSession session,
            ConnectorTableHandle table,
            Constraint<ColumnHandle> constraint,
            Optional<Set<ColumnHandle>> desiredColumns)
    {
        throw new UnsupportedOperationException("not yet implemented");
    }

    default ConnectorTableLayout getTableLayout(ConnectorSession session, ConnectorTableLayoutHandle handle)
    {
        throw new UnsupportedOperationException("not yet implemented");
    }

    /**
     * Return the metadata for the specified table handle.
     *
     * @throws RuntimeException if table handle is no longer valid
     */
    ConnectorTableMetadata getTableMetadata(ConnectorSession session, ConnectorTableHandle table);

    /**
     * List table names, possibly filtered by schema. An empty list is returned if none match.
     */
    List<SchemaTableName> listTables(ConnectorSession session, String schemaNameOrNull);

    /**
     * Returns the handle for the sample weight column, or null if the table does not contain sampled data.
     *
     * @throws RuntimeException if the table handle is no longer valid
     */
    default ColumnHandle getSampleWeightColumnHandle(ConnectorSession session, ConnectorTableHandle tableHandle)
    {
        return null;
    }

    /**
     * Returns true if this catalog supports creation of sampled tables
     */
    default boolean canCreateSampledTables(ConnectorSession session)
    {
        return false;
    }

    /**
     * Gets all of the columns on the specified table, or an empty map if the columns can not be enumerated.
     *
     * @throws RuntimeException if table handle is no longer valid
     */
    Map<String, ColumnHandle> getColumnHandles(ConnectorSession session, ConnectorTableHandle tableHandle);

    /**
     * Gets the metadata for the specified table column.
     *
     * @throws RuntimeException if table or column handles are no longer valid
     */
    ColumnMetadata getColumnMetadata(ConnectorSession session, ConnectorTableHandle tableHandle, ColumnHandle columnHandle);

    /**
     * Gets the metadata for all columns that match the specified table prefix.
     */
    Map<SchemaTableName, List<ColumnMetadata>> listTableColumns(ConnectorSession session, SchemaTablePrefix prefix);

    /**
     * Creates a table using the specified table metadata.
     */
    default void createTable(ConnectorSession session, ConnectorTableMetadata tableMetadata)
    {
        throw new PrestoException(NOT_SUPPORTED, "This connector does not support creating tables");
    }

    /**
     * Drops the specified table
     *
     * @throws RuntimeException if the table can not be dropped or table handle is no longer valid
     */
    default void dropTable(ConnectorSession session, ConnectorTableHandle tableHandle)
    {
        throw new PrestoException(NOT_SUPPORTED, "This connector does not support dropping tables");
    }

    /**
     * Rename the specified table
     */
    default void renameTable(ConnectorSession session, ConnectorTableHandle tableHandle, SchemaTableName newTableName)
    {
        throw new PrestoException(NOT_SUPPORTED, "This connector does not support renaming tables");
    }

    /**
     * Add the specified column
     */
    default void addColumn(ConnectorSession session, ConnectorTableHandle tableHandle, ColumnMetadata column)
    {
        throw new PrestoException(NOT_SUPPORTED, "This connector does not support adding columns");
    }

    /**
     * Rename the specified column
     */
    default void renameColumn(ConnectorSession session, ConnectorTableHandle tableHandle, ColumnHandle source, String target)
    {
        throw new PrestoException(NOT_SUPPORTED, "This connector does not support renaming columns");
    }

    /**
     * Begin the atomic creation of a table with data.
     */
    default ConnectorOutputTableHandle beginCreateTable(ConnectorSession session, ConnectorTableMetadata tableMetadata)
    {
        throw new PrestoException(NOT_SUPPORTED, "This connector does not support creating tables with data");
    }

    /**
     * Commit a table creation with data after the data is written.
     */
    default void commitCreateTable(ConnectorSession session, ConnectorOutputTableHandle tableHandle, Collection<Slice> fragments)
    {
        throw new PrestoException(INTERNAL_ERROR, "ConnectorMetadata beginCreateTable() is implemented without commitCreateTable()");
    }

    /**
     * Rollback a table creation
     */
    default void rollbackCreateTable(ConnectorSession session, ConnectorOutputTableHandle tableHandle) {}

    /**
     * Begin insert query
     */
    default ConnectorInsertTableHandle beginInsert(ConnectorSession session, ConnectorTableHandle tableHandle)
    {
        throw new PrestoException(NOT_SUPPORTED, "This connector does not support inserts");
    }

    /**
     * Commit insert query
     */
    default void commitInsert(ConnectorSession session, ConnectorInsertTableHandle insertHandle, Collection<Slice> fragments)
    {
        throw new PrestoException(INTERNAL_ERROR, "ConnectorMetadata beginInsert() is implemented without commitInsert()");
    }

    /**
     * Rollback insert query
     */
    default void rollbackInsert(ConnectorSession session, ConnectorInsertTableHandle insertHandle) {}

    /**
     * Get the column handle that will generate row IDs for the delete operation.
     * These IDs will be passed to the {@code deleteRows()} method of the
     * {@link UpdatablePageSource} that created them.
     */
    default ColumnHandle getUpdateRowIdColumnHandle(ConnectorSession session, ConnectorTableHandle tableHandle)
    {
        throw new PrestoException(NOT_SUPPORTED, "This connector does not support updates or deletes");
    }

    /**
     * Begin delete query
     */
    default ConnectorTableHandle beginDelete(ConnectorSession session, ConnectorTableHandle tableHandle)
    {
        throw new PrestoException(NOT_SUPPORTED, "This connector does not support deletes");
    }

    /**
     * Commit delete query
     *
     * @param fragments all fragments returned by {@link com.facebook.presto.spi.UpdatablePageSource#finish()}
     */
    default void commitDelete(ConnectorSession session, ConnectorTableHandle tableHandle, Collection<Slice> fragments)
    {
        throw new PrestoException(NOT_SUPPORTED, "This connector does not support deletes");
    }

    /**
     * Rollback delete query
     */
    default void rollbackDelete(ConnectorSession session, ConnectorTableHandle tableHandle) {}

    /**
     * Create the specified view. The data for the view is opaque to the connector.
     */
    default void createView(ConnectorSession session, SchemaTableName viewName, String viewData, boolean replace)
    {
        throw new PrestoException(NOT_SUPPORTED, "This connector does not support creating views");
    }

    /**
     * Drop the specified view.
     */
    default void dropView(ConnectorSession session, SchemaTableName viewName)
    {
        throw new PrestoException(NOT_SUPPORTED, "This connector does not support dropping views");
    }

    /**
     * List view names, possibly filtered by schema. An empty list is returned if none match.
     */
    default List<SchemaTableName> listViews(ConnectorSession session, String schemaNameOrNull)
    {
        return emptyList();
    }

    /**
     * Gets the view data for views that match the specified table prefix.
     */
    default Map<SchemaTableName, ConnectorViewDefinition> getViews(ConnectorSession session, SchemaTablePrefix prefix)
    {
        return emptyMap();
    }

    /**
     * @return whether delete without table scan is supported
     */
    default boolean supportsMetadataDelete(ConnectorSession session, ConnectorTableHandle tableHandle, ConnectorTableLayoutHandle tableLayoutHandle)
    {
        throw new PrestoException(NOT_SUPPORTED, "This connector does not support deletes");
    }

    /**
     * Delete the provided table layout
     *
     * @return number of rows deleted, or null for unknown
     */
    default OptionalLong metadataDelete(ConnectorSession session, ConnectorTableHandle tableHandle, ConnectorTableLayoutHandle tableLayoutHandle)
    {
        throw new PrestoException(NOT_SUPPORTED, "This connector does not support deletes");
    }

    /**
     * Grants the specified privilege to the specified user on the specified table
     */
<<<<<<< HEAD
    default void grantTablePrivileges(ConnectorSession session, SchemaTableName tableName, Set<Privilege> privileges, Identity identity, boolean grantOption)
=======
    default void grantTablePrivileges(ConnectorSession session, SchemaTableName tableName, Set<Privilege> privileges, String grantee, boolean grantOption)
>>>>>>> 3bad4e66
    {
        throw new PrestoException(NOT_SUPPORTED, "This connector does not support grants");
    }
}<|MERGE_RESOLUTION|>--- conflicted
+++ resolved
@@ -13,10 +13,6 @@
  */
 package com.facebook.presto.spi;
 
-<<<<<<< HEAD
-import com.facebook.presto.spi.security.Identity;
-=======
->>>>>>> 3bad4e66
 import com.facebook.presto.spi.security.Privilege;
 import io.airlift.slice.Slice;
 
@@ -283,11 +279,7 @@
     /**
      * Grants the specified privilege to the specified user on the specified table
      */
-<<<<<<< HEAD
-    default void grantTablePrivileges(ConnectorSession session, SchemaTableName tableName, Set<Privilege> privileges, Identity identity, boolean grantOption)
-=======
     default void grantTablePrivileges(ConnectorSession session, SchemaTableName tableName, Set<Privilege> privileges, String grantee, boolean grantOption)
->>>>>>> 3bad4e66
     {
         throw new PrestoException(NOT_SUPPORTED, "This connector does not support grants");
     }
